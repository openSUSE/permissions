--- conflicted
+++ resolved
@@ -298,13 +298,8 @@
 
 # usbauth (bsc#1066877)
 /usr/libexec/usbauth-npriv                              root:usbauth    04750
-<<<<<<< HEAD
-%{libexec_dirs}/usbauth-notifier/                       root:usbauth-notifier  0750
-%{libexec_dirs}/usbauth-notifier/usbauth-notifier       root:usbauth    02755
-=======
 /usr/libexec/usbauth-notifier/                          root:usbauth-notifier  0750
 /usr/libexec/usbauth-notifier/usbauth-notifier          root:usbauth    02755
->>>>>>> 8eddc8f2
 
 # spice-gtk (bsc#1101420)
 /usr/bin/spice-client-glib-usb-acl-helper               root:kvm        04750
