# /usr/share/permissions/permissions.paranoid
#
# Copyright (c) 2001 SuSE GmbH Nuernberg, Germany.  All rights reserved.
#
# Author: Roman Drahtmueller <draht@suse.de>, 2001
#
# 
# See /usr/share/permissions/permissions for general hints on how to use
# this file.
#
# /usr/share/permissions/permissions.paranoid is NOT designed to be used
# in a single-user as well as a multi-user installation, be it networked
# or not.
#
# Derived from /etc/permissions.secure, it has _all_ sgid and suid bits
# cleared - therefore, the system is probably not useable for non-privileged
# users except for simple tasks like changing passwords and such. In addition,
# some of the configuration files are not readable for world any more.
#
# Feel free to use this file as a basis of a system configuration that meets
# your understanding of "secure", for the case that you're a bit paranoid.
# Since there is no such thing as "it works" with this configuration, please
# use these settings with care. Some experience on behalf of the administrator
# is needed to have a system running flawlessly when users are present.
# In particular, all terminal emulators will not be able to write to utmp
# and wtmp any more, which renders who(1) and finger(1) useless.
#
# Please always keep in mind that your system listens on network sockets
# in the default configuration. Change this by disabling the services that 
# you do not need or by restricting access to them using packet filters
# or tcp wrappers (see hosts_access(5)) to gain a higher level of security
# in your system.

#
# /etc
#
/etc/crontab                                            root:root          600
/etc/exports                                            root:root          600
/etc/fstab                                              root:root          600
/etc/ftpusers                                           root:root          600
/var/lib/nfs/rmtab                                      root:root          600
/etc/syslog.conf                                        root:root          600
/etc/ssh/sshd_config                                    root:root          600
/etc/cron.d/                                            root:root          700
/etc/cron.daily/                                        root:root          700
/etc/cron.hourly/                                       root:root          700
/etc/cron.monthly/                                      root:root          700
/etc/cron.weekly/                                       root:root          700

#
# suid system programs that need the suid bit to work:
#
# disable at and cron for non-root users
/usr/bin/at                                             root:trusted      0755
/usr/bin/crontab                                        root:trusted      0755
/usr/bin/gpasswd                                        root:shadow       0755
/usr/bin/newgrp                                         root:root         0755
/usr/bin/passwd                                         root:shadow       0755
/usr/bin/chfn                                           root:shadow       0755
/usr/bin/chage                                          root:shadow       0755
/usr/bin/chsh                                           root:shadow       0755
/usr/bin/expiry                                         root:shadow       0755
/usr/bin/sudo                                           root:root         0755
/usr/sbin/su-wrapper                                    root:root         0755
# opie password system
# #66303
/usr/bin/opiepasswd                                     root:root         0755
# #331020
%{sbin_dirs}/mount.nfs                                  root:root         0755
#
# #133657
/usr/bin/fusermount                                     root:trusted      0755
# needs setuid root when using shadow via NIS:
# #216816
%{sbin_dirs}/unix_chkpwd                                root:shadow       0755
%{sbin_dirs}/unix2_chkpwd                               root:shadow       0755

# squid changes from bnc#891268
# - adjusted paths in bsc#1171569
/var/cache/squid/                                       squid:root        0750
/var/log/squid/                                         squid:root        0750
/usr/libexec/squid/pinger                               root:squid        0750


#
# mixed section: most of it is disabled in this permissions.paranoid:
#
# xawtv (kind of reviewed via bsc#1171655)
/usr/bin/v4l-conf                                       root:video        0755

# turned off write and wall by disabling sgid tty:
/usr/bin/wall                                           root:tty          0755
/usr/bin/write                                          root:tty          0755
# thttpd
/usr/bin/makeweb                                        root:www          0750
# pcmcia:
# Needs setuid to eject cards (#100120)
%{sbin_dirs}/pccardctl                                  root:trusted      0755

# libgnomesu (#75823, #175616)
/usr/libexec/libgnomesu/gnomesu-pam-backend             root:root         0755

#
# networking (need root for the privileged socket)
#
/usr/bin/clockdiff                                      root:root         0755
# mtr
/usr/sbin/mtr-packet                                    root:root         0755

# exim
/usr/sbin/exim                                          root:root         0755

#
# dialup networking programs
#
/usr/sbin/pppoe-wrapper                                 root:dialout      0750


#
# linux text console utilities
#
# setuid needed on the text console to set the terminal content on ctrl-o
# #66112
/usr/libexec/mc/cons.saver                              root:root         0755


#
# terminal emulators
# This and future SUSE products have support for the utempter, a small helper
# program that does the utmp/wtmp update work with the necessary rights.
# The use of utempter obsoletes the need for sgid bits on terminal emulator
# binaries. We mention screen here, but all other terminal emulators have
# moved to /etc/permissions, with modes set to 0755.

# framebuffer terminal emulator (japanese).
/usr/bin/jfbterm                                        root:tty          0755

# kdesud (bsc#872276)
%{lib_dirs}/libexec/kf5/kdesud                          root:nogroup      0755

#
# amanda
#
/usr/libexec/amanda/calcsize                            root:amanda       0750
/usr/libexec/amanda/rundump                             root:amanda       0750
/usr/libexec/amanda/runtar                              root:amanda       0750
/usr/libexec/amanda/killpgrp                            root:amanda       0750
/usr/libexec/amanda/ambind                              root:amanda       0750
/usr/libexec/amanda/application/ambsdtar                root:amanda       0750
/usr/libexec/amanda/application/amgtar                  root:amanda       0750
/usr/libexec/amanda/application/amstar                  root:amanda       0750


#
# news (inn)
#
# the inn start script changes it's uid to news:news. Later innbind
# is called by this user. Those programs do not need to be called by
# anyone else, therefore the strange permissions 4554 are required
# for operation. (#67032, #594393)
#
/usr/libexec/news/bin/rnews                             news:uucp         0555
/usr/libexec/news/bin/inews                             news:news         0555
/usr/libexec/news/bin/innbind                           root:news         0555

#
# sendfax
#
%{libexec_dirs}/mgetty+sendfax/faxq-helper              fax:root          0755
/var/spool/fax/outgoing/                                fax:trusted       0755

#
# uucp
#
/var/spool/uucppublic/                                  root:uucp         1770
/usr/bin/uucp                                           uucp:uucp         0555
/usr/bin/uuname                                         uucp:uucp         0555
/usr/bin/uustat                                         uucp:uucp         0555
/usr/bin/uux                                            uucp:uucp         0555
/usr/libexec/uucp/uucico                                uucp:uucp         0555
/usr/libexec/uucp/uuxqt                                 uucp:uucp         0555

# polkit new (bnc#523377)
/usr/libexec/polkit-1/polkit-agent-helper-1             root:root         0755
/usr/bin/pkexec                                         root:root         0755

# dbus-1 (#333361, #1056764, bsc#1171164)
/usr/libexec/dbus-1/dbus-daemon-launch-helper           root:messagebus   0750

# policycoreutils (#440596)
/usr/bin/newrole                                        root:root         0755

# VirtualBox (#429725, bsc#1120650)
/usr/lib/virtualbox/VirtualBoxVM                        root:vboxusers    0750
/usr/lib/virtualbox/VBoxHeadless                        root:vboxusers    0755
/usr/lib/virtualbox/VBoxSDL                             root:vboxusers    0755
# (bnc#533550)
/usr/lib/virtualbox/VBoxNetAdpCtl                       root:vboxusers    0755
# bnc#669055
/usr/lib/virtualbox/VBoxNetDHCP                         root:vboxusers    0755
# bsc#1033425
/usr/lib/virtualbox/VBoxNetNAT                          root:vboxusers    0755


# open-vm-tools (bnc#474285)
/usr/bin/vmware-user-suid-wrapper			root:root         0755

# lockdev (bnc#588325)
/usr/sbin/lockdev                                       root:lock         0755

# hawk (bnc#665045)
/usr/sbin/hawk_chkpwd                                   root:haclient     0755
/usr/sbin/hawk_invoke                                   root:haclient     0755

# ecryptfs-utils (bnc#740110)
%{sbin_dirs}/mount.ecryptfs_private                     root:root         0755

# wireshark (bsc#957624)
/usr/bin/dumpcap					root:root	  0755

# singularity version 3 (bsc#1128598)
/usr/libexec/singularity/bin/starter-suid               root:singularity  0750

/usr/bin/su                                             root:root         0755
/usr/bin/mount                                          root:root         0755
/usr/bin/umount                                         root:root         0755

# cdrecord of cdrtools from Joerg Schilling (bnc#550021)
# in paranoid mode, no provisions are made for reliable cd burning, as admins
# will have very likely prohibited that anyway.
/usr/bin/cdrecord                                       root:root       755
/usr/bin/readcd                                         root:root       755
/usr/bin/cdda2wav                                       root:root       755

# qemu-bridge-helper has no special privileges currently (bnc#765948)
/usr/libexec/qemu-bridge-helper			root:root	755

#iouyap (bnc#904060)
/usr/libexec/iouyap					root:iouyap	0750

# gstreamer ptp (bsc#960173)
/usr/libexec/gstreamer-1.0/gst-ptp-helper		root:root	0755
 +capabilities cap_net_bind_service=ep


#
# suexec is only secure if the document root doesn't contain files
# writeable by wwwrun. Make sure you have a safe server setup
# before setting the setuid bit! See also
# https://bugzilla.novell.com/show_bug.cgi?id=263789
# http://httpd.apache.org/docs/trunk/suexec.html
# You need to override this in permissions.local.
# suexec2 is a symlink for now, leave as-is
#
/usr/sbin/suexec            				root:root       0755

# newgidmap / newuidmap (bsc#979282, bsc#1048645)
/usr/bin/newgidmap					root:shadow	0755
/usr/bin/newuidmap					root:shadow	0755

# kwayland (bsc#1062182)
/usr/bin/kwin_wayland					root:root	0755

# gvfs (bsc#1065864)
/usr/libexec/gvfs/gvfsd-nfs                             root:root       0755

# icinga2 (bsc#1069410)
/run/icinga2/cmd/					icinga:icingacmd 0750

# usbauth (bsc#1066877)
/usr/libexec/usbauth-npriv                              root:usbauth    0750
<<<<<<< HEAD
%{libexec_dirs}/usbauth-notifier/                       root:usbauth-notifier  0750
%{libexec_dirs}/usbauth-notifier/usbauth-notifier       root:usbauth    0755
=======
/usr/libexec/usbauth-notifier/                          root:usbauth-notifier  0750
/usr/libexec/usbauth-notifier/usbauth-notifier          root:usbauth    0755
>>>>>>> 8eddc8f2

# spice-gtk (bsc#1101420)
/usr/bin/spice-client-glib-usb-acl-helper               root:kvm        0750

# smc-tools (bsc#1102956)
%{lib_dirs}/libsmc-preload.so                           root:root       0755

# lxc (bsc#988348)
/usr/libexec/lxc/lxc-user-nic                           root:kvm        0750

# firejail (bsc#1059013)
/usr/bin/firejail                                       root:firejail   0750

# authbind (bsc#1111251)
%{libexec_dirs}/authbind/helper                         root:root       0755

# fuse3 (bsc#1111230)
/usr/bin/fusermount3                                    root:trusted    0755

# 389-ds (bsc#1111564)
/usr/sbin/ns-slapd					root:dirsrv	0750

# nagios (bsc#1028975)
/var/spool/nagios/                                      nagios:nagcmd   0770

# ksysguard network helper (bsc#1151190)
%{lib_dirs}/libexec/ksysguard/ksgrd_network_helper      root:root       0755

# mariadb auth_pam_tool (bsc#1160285)
%{lib_libexec_dirs}/mysql/plugin/auth_pam_tool_dir/auth_pam_tool       root:root         0755

# Workload Memory Protection (bsc#1161335)
%{libexec_dirs}/sapwmp/sapwmp-capture                   root:sapsys    0750

# s390-tools log directory for ts-shell (bsc#1167163)
/var/log/ts-shell/                                      root:ts-shell     0770

# setuid bit for cockpit (bsc#1169614)
/usr/libexec/cockpit-session                            root:cockpit-wsinstance  0750

# binary that launches texlive tools with group "mktex" (bsc#1171686)
%{libexec_dirs}/mktex/public                            root:mktex 0755

# enlightenment privileged desktop operations (bsc#1169238)
/usr/lib64/enlightenment/utils/enlightenment_system     root:root  0755

# physlock (bsc#1175720, not suited for world access)
/usr/bin/physlock                                       root:root  0755

# xorg-x11-server (bsc#1175867)
/usr/bin/Xorg.wrap                                      root:root 0755<|MERGE_RESOLUTION|>--- conflicted
+++ resolved
@@ -269,13 +269,8 @@
 
 # usbauth (bsc#1066877)
 /usr/libexec/usbauth-npriv                              root:usbauth    0750
-<<<<<<< HEAD
-%{libexec_dirs}/usbauth-notifier/                       root:usbauth-notifier  0750
-%{libexec_dirs}/usbauth-notifier/usbauth-notifier       root:usbauth    0755
-=======
 /usr/libexec/usbauth-notifier/                          root:usbauth-notifier  0750
 /usr/libexec/usbauth-notifier/usbauth-notifier          root:usbauth    0755
->>>>>>> 8eddc8f2
 
 # spice-gtk (bsc#1101420)
 /usr/bin/spice-client-glib-usb-acl-helper               root:kvm        0750
